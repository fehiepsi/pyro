"""
An example to use Gaussian Process (GP) module to classify MNIST. Follow the idea
from reference [1], we will combine a convolutional neural network with a RBF kernel
to create a "deep" kernel. Then we train a SparseVariationalGP model using SVI. Note
that the model is trained end-to-end in mini-batch.

With default arguments (trained on CPU), the accuracy is 98.59%.

Reference:

[1] Stochastic Variational Deep Kernel Learning
    Andrew G. Wilson, Zhiting Hu, Ruslan R. Salakhutdinov, Eric P. Xing
"""

# Code adapted from https://github.com/pytorch/examples/tree/master/mnist
from __future__ import absolute_import, division, print_function

import argparse
import time

import torch
import torch.nn as nn
import torch.nn.functional as F
from torchvision import transforms

import pyro
import pyro.contrib.gp as gp
import pyro.infer as infer
<<<<<<< HEAD
from pyro.contrib.examples.util import get_data_loader
=======
import pyro.optim as optim
from pyro.contrib.examples.util import get_data_loader, get_data_directory
>>>>>>> 43155bf9


class CNN(nn.Module):
    def __init__(self):
        super(CNN, self).__init__()
        self.conv1 = nn.Conv2d(1, 10, kernel_size=5)
        self.conv2 = nn.Conv2d(10, 20, kernel_size=5)
        self.fc1 = nn.Linear(320, 50)
        self.fc2 = nn.Linear(50, 10)

    def forward(self, x):
        x = F.relu(F.max_pool2d(self.conv1(x), 2))
        x = F.relu(F.max_pool2d(self.conv2(x), 2))
        x = x.view(-1, 320)
        x = F.relu(self.fc1(x))
        x = self.fc2(x)
        return x


def train(args, train_loader, gpmodule, optimizer, loss_fn, epoch):
    for batch_idx, (data, target) in enumerate(train_loader):
        if args.cuda:
            data, target = data.cuda(), target.cuda()
        optimizer.zero_grad()
        gpmodule.set_data(data, target)
        loss = loss_fn(gpmodule.model, gpmodule.guide)
        loss.backward()
        optimizer.step()
        if batch_idx % args.log_interval == 0:
            print("Train Epoch: {:2d} [{:5d}/{} ({:2.0f}%)]\tLoss: {:.6f}"
                  .format(epoch, batch_idx * len(data), len(train_loader.dataset),
                          100. * batch_idx / len(train_loader), loss))


def test(args, test_loader, gpmodel):
    correct = 0
    for data, target in test_loader:
        if args.cuda:
            data, target = data.cuda(), target.cuda()
        # get prediction of GP model on new data
        f_loc, f_var = gpmodel(data)
        # use its likelihood to give prediction class
        pred = gpmodel.likelihood(f_loc, f_var)
        # compare prediction and target to count accuaracy
        correct += pred.eq(target).long().cpu().sum()

    print("\nTest set: Accuracy: {}/{} ({:.0f}%)\n"
          .format(correct, len(test_loader.dataset), 100. * correct / len(test_loader.dataset)))


def main(args):
    data_dir = args.data_dir if args.data_dir is not None else get_data_directory(__file__)
    train_loader = get_data_loader(dataset_name='MNIST',
                                   data_dir=data_dir,
                                   batch_size=args.batch_size,
                                   dataset_transforms=[transforms.Normalize((0.1307,),
                                                                            (0.3081,))],
                                   is_training_set=True,
                                   shuffle=True)
    test_loader = get_data_loader(dataset_name='MNIST',
                                  data_dir=data_dir,
                                  batch_size=args.batch_size,
                                  dataset_transforms=[transforms.Normalize((0.1307,), (0.3081,))],
                                  is_training_set=False,
                                  shuffle=True)

    # Create deep kernel by warping RBF with CNN.
    # CNN will transform a high dimension image into a low dimension 2D tensors for RBF kernel.
    # This kernel accepts inputs are inputs of CNN and gives outputs are covariance matrix of RBF
    # on outputs of CNN.
    cnn = CNN()
    rbf = gp.kernels.RBF(input_dim=10, lengthscale=torch.ones(10))
    deep_kernel = gp.kernels.Warping(rbf, iwarping_fn=cnn)

    # init inducing points (taken randomly from dataset)
    Xu = next(iter(train_loader))[0][:args.num_inducing]
    # use MultiClass likelihood for 10-class classification problem
    likelihood = gp.likelihoods.MultiClass(num_classes=10)
    # Because we use Categorical distribution in MultiClass likelihood, we need GP module returns
    # a list of probabilities of each class. Hence it is required to use latent_shape = 10.
    # Turns on "whiten" flag will help optimization for variational models.
    gpmodule = gp.models.VariationalSparseGP(X=Xu, y=None, kernel=deep_kernel, Xu=Xu,
                                             likelihood=likelihood, latent_shape=torch.Size([10]),
                                             num_data=60000, whiten=True)
    if args.cuda:
        gpmodule.cuda()

    optimizer = torch.optim.Adam(gpmodule.parameters(), lr=args.lr)
    # TODO: implement a real jit version of differentiable_loss
    elbo = infer.JitTrace_ELBO() if args.jit else infer.Trace_ELBO()
    loss_fn = elbo.differentiable_loss

    for epoch in range(1, args.epochs + 1):
        start_time = time.time()
        train(args, train_loader, gpmodule, optimizer, loss_fn, epoch)
        with torch.no_grad():
            test(args, test_loader, gpmodule)
        print("Amount of time spent for epoch {}: {}s\n"
              .format(epoch, int(time.time() - start_time)))


if __name__ == '__main__':
    parser = argparse.ArgumentParser(description='Pyro GP MNIST Example')
    parser.add_argument('--data-dir', type=str, default=None, metavar='PATH',
                        help='default directory to cache MNIST data')
    parser.add_argument('--num-inducing', type=int, default=70, metavar='N',
                        help='number of inducing input (default: 70)')
    parser.add_argument('--batch-size', type=int, default=64, metavar='N',
                        help='input batch size for training (default: 64)')
    parser.add_argument('--test-batch-size', type=int, default=1000, metavar='N',
                        help='input batch size for testing (default: 1000)')
    parser.add_argument('--epochs', type=int, default=10, metavar='N',
                        help='number of epochs to train (default: 10)')
    parser.add_argument('--lr', type=float, default=0.01, metavar='LR',
                        help='learning rate (default: 0.01)')
    parser.add_argument('--cuda', action='store_true', default=False,
                        help='enables CUDA training')
    parser.add_argument('--jit', action='store_true', default=False,
                        help='enables PyTorch jit')
    parser.add_argument('--seed', type=int, default=1, metavar='S',
                        help='random seed (default: 1)')
    parser.add_argument('--log-interval', type=int, default=10, metavar='N',
                        help='how many batches to wait before logging training status')
    args = parser.parse_args()

    pyro.set_rng_seed(args.seed)

    main(args)<|MERGE_RESOLUTION|>--- conflicted
+++ resolved
@@ -26,12 +26,7 @@
 import pyro
 import pyro.contrib.gp as gp
 import pyro.infer as infer
-<<<<<<< HEAD
-from pyro.contrib.examples.util import get_data_loader
-=======
-import pyro.optim as optim
 from pyro.contrib.examples.util import get_data_loader, get_data_directory
->>>>>>> 43155bf9
 
 
 class CNN(nn.Module):
