from __future__ import absolute_import, division, print_function

import torch
from torch.distributions import constraints
from torch.nn import Parameter

import pyro
import pyro.distributions as dist
import pyro.optim as optim
<<<<<<< HEAD
from pyro.infer import SVI, Trace_ELBO
=======
from pyro.contrib.gp.util import Parameterized
from pyro.infer import SVI, TraceMeanField_ELBO
>>>>>>> 58d305bb
from pyro.params import param_with_module_name


class GPLVM(Parameterized):
    """
    Gaussian Process Latent Variable Model (GPLVM) model.

    GPLVM is a Gaussian Process model with its train input data is a latent variable.
    This model is useful for dimensional reduction of high dimensional data. Assume the
    mapping from low dimensional latent variable to is a Gaussian Process instance.
    Then the high dimensional data will play the role of train output ``y`` and our
    target is to learn latent inputs which best explain ``y``. For the purpose of
    dimensional reduction, latent inputs should have lower dimensions than ``y``.

    We follows reference [1] to put a unit Gaussian prior to the input and approximate
    its posterior by a multivariate normal distribution with two variational
    parameters: ``X_loc`` and ``X_scale_tril``.

    For example, we can do dimensional reduction on Iris dataset as follows:

        >>> # With y as the 2D Iris data of shape 150x4 and we want to reduce its dimension
        >>> # to a tensor X of shape 150x2, we will use GPLVM.

        .. doctest::
           :hide:

            >>> # Simulating iris data.
            >>> y = torch.stack([dist.Normal(4.8, 0.1).sample((150,)),
            ...                 dist.Normal(3.2, 0.3).sample((150,)),
            ...                 dist.Normal(1.5, 0.4).sample((150,)),
            ...                 dist.Exponential(0.5).sample((150,))])

        >>> # First, define the initial values for X parameter:
        >>> X_init = torch.zeros(150, 2)
        >>> # Then, define a Gaussian Process model with input X and output y:
        >>> kernel = gp.kernels.RBF(input_dim=2, lengthscale=torch.ones(2))
        >>> Xu = torch.zeros(20, 2)  # initial inducing inputs of sparse model
        >>> gpmodel = gp.models.SparseGPRegression(X_init, y, kernel, Xu)
        >>> # Finally, wrap gpmodel by GPLVM, optimize, and get the "learned" mean of X:
        >>> gplvm = gp.models.GPLVM(gpmodel)
        >>> gplvm.optimize()  # doctest: +SKIP
        >>> print(gplvm.X)

    Reference:

    [1] Bayesian Gaussian Process Latent Variable Model
    Michalis K. Titsias, Neil D. Lawrence

    :param ~pyro.contrib.gp.models.model.GPModel base_model: A Pyro Gaussian Process
        model object. Note that ``base_model.X`` will be the initial value for the
        variational parameter ``X_loc``.
    :param str name: Name of this model.
    """
    def __init__(self, base_model, name="GPLVM"):
        super(GPLVM, self).__init__(name)
        if base_model.X.dim() != 2:
            raise ValueError("GPLVM model only works with 2D latent X, but got "
                             "X.dim() = {}.".format(base_model.X.dim()))
        self.base_model = base_model
        self.X = Parameter(self.base_model.X)
        self.set_prior("X", )
        self.set_guide("X", dist.MultivariateNormal)
        self._call_base_model_guide = True

    def model(self):
        self.mode = "model"
        self.base_model.set_data(self.X, self.y)
        self.base_model.model()

    def guide(self):
        self.mode = "guide"
        self.base_model.set_data(self.X, self.y)
        self.base_model.guide()

    def forward(self, **kwargs):
        """
        Forward method has the same signal as its ``base_model``.
        """
        self.mode = "guide"
        self.base_model.set_data(self.X, self.y)
        return self.base_model(**kwargs)

    def optimize(self, optimizer=None, loss=None, num_steps=1000):
        """
        A convenient method to optimize parameters for GPLVM model using
        :class:`~pyro.infer.svi.SVI`.

<<<<<<< HEAD
        :param ~optim.PyroOptim optimizer: A Pyro optimizer.
        :param ELBO loss: A Pyro loss instance.
=======
        :param ~optim.PyroOptim optimizer: A Pyro optimizer. By default,
            we use :class:`~optim.Adam` with `lr=0.01`.
        :param ~pyro.infer.elbo.ELBO loss: A Pyro loss instance.
>>>>>>> 58d305bb
        :param int num_steps: Number of steps to run SVI.
        :returns: a list of losses during the training procedure
        :rtype: list
        """
<<<<<<< HEAD
        optimizer = Adam({"lr": 0.01}) if optimizer is None else optimizer
        if not isinstance(optimizer, optim.PyroOptim):
            raise ValueError("Optimizer should be an instance of "
                             "pyro.optim.PyroOptim class.")
        loss = Trace_ELBO() if loss is not None else loss
=======
        optimizer = optim.Adam({"lr": 0.01}) if optimizer is None else optimizer
        loss = TraceMeanField_ELBO() if loss is None else loss
>>>>>>> 58d305bb
        svi = SVI(self.model, self.guide, optimizer, loss=loss)
        losses = []
        for i in range(num_steps):
            losses.append(svi.step())
        return losses<|MERGE_RESOLUTION|>--- conflicted
+++ resolved
@@ -7,12 +7,8 @@
 import pyro
 import pyro.distributions as dist
 import pyro.optim as optim
-<<<<<<< HEAD
 from pyro.infer import SVI, Trace_ELBO
-=======
 from pyro.contrib.gp.util import Parameterized
-from pyro.infer import SVI, TraceMeanField_ELBO
->>>>>>> 58d305bb
 from pyro.params import param_with_module_name
 
 
@@ -100,28 +96,15 @@
         A convenient method to optimize parameters for GPLVM model using
         :class:`~pyro.infer.svi.SVI`.
 
-<<<<<<< HEAD
-        :param ~optim.PyroOptim optimizer: A Pyro optimizer.
-        :param ELBO loss: A Pyro loss instance.
-=======
         :param ~optim.PyroOptim optimizer: A Pyro optimizer. By default,
             we use :class:`~optim.Adam` with `lr=0.01`.
         :param ~pyro.infer.elbo.ELBO loss: A Pyro loss instance.
->>>>>>> 58d305bb
         :param int num_steps: Number of steps to run SVI.
         :returns: a list of losses during the training procedure
         :rtype: list
         """
-<<<<<<< HEAD
-        optimizer = Adam({"lr": 0.01}) if optimizer is None else optimizer
-        if not isinstance(optimizer, optim.PyroOptim):
-            raise ValueError("Optimizer should be an instance of "
-                             "pyro.optim.PyroOptim class.")
-        loss = Trace_ELBO() if loss is not None else loss
-=======
         optimizer = optim.Adam({"lr": 0.01}) if optimizer is None else optimizer
-        loss = TraceMeanField_ELBO() if loss is None else loss
->>>>>>> 58d305bb
+        loss = Trace_ELBO() if loss is None else loss
         svi = SVI(self.model, self.guide, optimizer, loss=loss)
         losses = []
         for i in range(num_steps):
