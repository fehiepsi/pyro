--- conflicted
+++ resolved
@@ -78,13 +78,8 @@
 
         N = self.X.size(0)
         Kff = self.kernel(self.X)
-<<<<<<< HEAD
         Kff.view(-1)[::N + 1] += self.noise  # add noise to the diagonal
-        Lff = Kff.potrf(upper=False)
-=======
-        Kff.view(-1)[::N + 1] += noise  # add noise to diagonal
         Lff = Kff.cholesky()
->>>>>>> 835aa31f
 
         zero_loc = self.X.new_zeros(self.X.size(0))
         f_loc = zero_loc + self.mean_function(self.X)
@@ -127,13 +122,8 @@
 
         N = self.X.shape[0]
         Kff = self.kernel(self.X).contiguous()
-<<<<<<< HEAD
         Kff.view(-1)[::N + 1] += self.noise  # add noise to the diagonal
-        Lff = Kff.potrf(upper=False)
-=======
-        Kff.view(-1)[::N + 1] += noise  # add noise to the diagonal
         Lff = Kff.cholesky()
->>>>>>> 835aa31f
 
         y_residual = self.y - self.mean_function(self.X)
         loc, cov = conditional(Xnew, self.X, self.kernel, y_residual, None, Lff,
