from __future__ import absolute_import, division, print_function

import numbers
from abc import ABCMeta, abstractmethod
<<<<<<< HEAD
from collections import OrderedDict
=======
from collections import defaultdict
>>>>>>> 8e0ac251

import torch
from six import add_metaclass

import pyro.poutine as poutine
from pyro.distributions import Categorical, Empirical
from pyro.ops.stats import waic


class EmpiricalMarginal(Empirical):
    """
    Marginal distribution, that wraps over a TracePosterior object to provide a
    a marginal over one or more latent sites or the return values of the
    TracePosterior's model. If multiple sites are specified, they must have the
    same tensor shape.

    :param TracePosterior trace_posterior: a TracePosterior instance representing
        a Monte Carlo posterior.
    :param list sites: optional list of sites for which we need to generate
        the marginal distribution. Note that for multiple sites, the shape
        for the site values must match (needed by the underlying ``Empirical``
        class).
    """

    def __init__(self, trace_posterior, sites=None, validate_args=None):
        assert isinstance(trace_posterior, TracePosterior), \
            "trace_dist must be trace posterior distribution object"
        if sites is None:
            sites = "_RETURN"
        self._num_chains = 1
        self._samples_buffer = defaultdict(list)
        self._weights_buffer = defaultdict(list)
        self._populate_traces(trace_posterior, sites)
        samples, weights = self._get_samples_and_weights()
        super(EmpiricalMarginal, self).__init__(samples,
                                                weights,
                                                validate_args=validate_args)

    def _get_samples_and_weights(self):
        """
        Appends values collected in the samples/weights buffers to their
        corresponding tensors.
        """
        num_chains = len(self._samples_buffer)
        samples_by_chain = []
        weights_by_chain = []
        for i in range(num_chains):
            samples_by_chain.append(torch.stack(self._samples_buffer[i], dim=0))
            weights_by_chain.append(torch.stack(self._weights_buffer[i], dim=0))
        if len(samples_by_chain) == 1:
            return samples_by_chain[0], weights_by_chain[0]
        else:
            return torch.stack(samples_by_chain, dim=0), torch.stack(weights_by_chain, dim=0)

    def _add_sample(self, value, log_weight=None, chain_id=0):
        """
        Adds a new data point to the sample. The values in successive calls to
        ``add`` must have the same tensor shape and size. Optionally, an
        importance weight can be specified via ``log_weight`` or ``weight``
        (default value of `1` is used if not specified).

        :param torch.Tensor value: tensor to add to the sample.
        :param torch.Tensor log_weight: log weight (optional) corresponding
            to the sample.
        :param int chain_id: chain id that generated the sample (optional).
            Note that if this argument is provided, ``chain_id`` must lie
            in ``[0, num_chains - 1]``, and there must be equal number
            of samples per chain.
        """
        weight_type = value.new_empty(1).float().type() if value.dtype in (torch.int32, torch.int64) \
            else value.type()
        # Apply default weight of 1.0.
        if log_weight is None:
            log_weight = torch.tensor(0.0).type(weight_type)
        if isinstance(log_weight, numbers.Number):
            log_weight = torch.tensor(log_weight).type(weight_type)
        if self._validate_args and log_weight.dim() > 0:
            raise ValueError("``weight.dim() > 0``, but weight should be a scalar.")

        # Append to the buffer list
        self._samples_buffer[chain_id].append(value)
        self._weights_buffer[chain_id].append(log_weight)
        self._num_chains = max(self._num_chains, chain_id + 1)

    def _populate_traces(self, trace_posterior, sites):
        assert isinstance(sites, (list, str))
        for tr, log_weight, chain_id in zip(trace_posterior.exec_traces,
                                            trace_posterior.log_weights,
                                            trace_posterior.chain_ids):
            value = tr.nodes[sites]["value"] if isinstance(sites, str) else \
                torch.stack([tr.nodes[site]["value"] for site in sites], 0)
            self._add_sample(value, log_weight=log_weight, chain_id=chain_id)


@add_metaclass(ABCMeta)
class TracePosterior(object):
    """
    Abstract TracePosterior object from which posterior inference algorithms inherit.
    When run, collects a bag of execution traces from the approximate posterior.
    This is designed to be used by other utility classes like `EmpiricalMarginal`,
    that need access to the collected execution traces.
    """
    def __init__(self, num_chains=1):
        self.num_chains = num_chains
        self._reset()

    def _reset(self):
        self.log_weights = []
        self.exec_traces = []
        self.chain_ids = []  # chain id corresponding to the sample
        self._idx_by_chain = [[] for _ in range(self.num_chains)]  # indexes of samples by chain id
        self._categorical = None

    def marginal(self, sites=None):
        return EmpiricalMarginal(self, sites)

    @abstractmethod
    def _traces(self, *args, **kwargs):
        """
        Abstract method implemented by classes that inherit from `TracePosterior`.

        :return: Generator over ``(exec_trace, weight)`` or
        ``(exec_trace, weight, chain_id)``.
        """
        raise NotImplementedError("Inference algorithm must implement ``_traces``.")

    def __call__(self, *args, **kwargs):
        # To ensure deterministic sampling in the presence of multiple chains,
        # we get the index from ``idxs_by_chain`` instead of sampling from
        # the marginal directly.
        random_idx = self._categorical.sample().item()
        chain_idx, sample_idx = random_idx % self.num_chains, random_idx // self.num_chains
        sample_idx = self._idx_by_chain[chain_idx][sample_idx]
        trace = self.exec_traces[sample_idx].copy()
        for name in trace.observation_nodes:
            trace.remove_node(name)
        return trace

    def run(self, *args, **kwargs):
        """
        Calls `self._traces` to populate execution traces from a stochastic
        Pyro model.

        :param args: optional args taken by `self._traces`.
        :param kwargs: optional keywords args taken by `self._traces`.
        """
        self._reset()
        with poutine.block():
            for i, vals in enumerate(self._traces(*args, **kwargs)):
                if len(vals) == 2:
                    chain_id = 0
                    tr, logit = vals
                else:
                    tr, logit, chain_id = vals
                    assert chain_id < self.num_chains
                self.exec_traces.append(tr)
                self.log_weights.append(logit)
                self.chain_ids.append(chain_id)
                self._idx_by_chain[chain_id].append(i)
        self._categorical = Categorical(logits=torch.tensor(self.log_weights))
        return self

    def information_criterion(self, pointwise=False):
        """
        Computes information criterion of the model. Currently, returns only "Widely
        Applicable/Watanabe-Akaike Information Criterion" (WAIC) and the corresponding
        effective number of parameters.

        Reference:

        [1] `Practical Bayesian model evaluation using leave-one-out cross-validation and WAIC`,
        Aki Vehtari, Andrew Gelman, and Jonah Gabry

        :param bool pointwise: a flag to decide if we want to get a vectorized WAIC or not. When
            ``pointwise=False``, returns the sum.
        :returns OrderedDict: a dictionary containing values of WAIC and its effective number of
            parameters.
        """
        if not self.exec_traces:
            return {}
        obs_node = None
        log_likelihoods = []
        for trace in self.exec_traces:
            obs_nodes = trace.observation_nodes
            if len(obs_nodes) > 1:
                raise ValueError("Infomation criterion calculation only works for models "
                                 "with one observation node.")
            if obs_node is None:
                obs_node = obs_nodes[0]
            elif obs_node != obs_nodes[0]:
                raise ValueError("Observation node has been changed, expected {} but got {}"
                                 .format(obs_node, obs_nodes[0]))

            log_likelihoods.append(trace.nodes[obs_node]["fn"]
                                   .log_prob(trace.nodes[obs_node]["value"]))

        ll = torch.stack(log_likelihoods, dim=0)
        waic_value, p_waic = waic(ll, pointwise)
        return OrderedDict([("waic", waic_value), ("p_waic", p_waic)])


class TracePredictive(TracePosterior):
    """
    Generates and holds traces from the posterior predictive distribution,
    given model execution traces from the approximate posterior. This is
    achieved by constraining latent sites to randomly sampled parameter
    values from the model execution traces and running the model forward
    to generate traces with new response ("_RETURN") sites.

    :param model: arbitrary Python callable containing Pyro primitives.
    :param TracePosterior posterior: trace posterior instance holding
        samples from the model's approximate posterior.
    :param int num_samples: number of samples to generate.
    """
    def __init__(self, model, posterior, num_samples):
        self.model = model
        self.posterior = posterior
        self.num_samples = num_samples
        super(TracePredictive, self).__init__()

    def _traces(self, *args, **kwargs):
        if not self.posterior.exec_traces:
            self.posterior.run(*args, **kwargs)
        for _ in range(self.num_samples):
            model_trace = self.posterior()
            replayed_trace = poutine.trace(poutine.replay(self.model, model_trace)).get_trace(*args, **kwargs)
            yield (replayed_trace, 0., 0)

    def marginal(self, sites=None):
        return self.posterior.marginal(sites)<|MERGE_RESOLUTION|>--- conflicted
+++ resolved
@@ -2,11 +2,7 @@
 
 import numbers
 from abc import ABCMeta, abstractmethod
-<<<<<<< HEAD
-from collections import OrderedDict
-=======
-from collections import defaultdict
->>>>>>> 8e0ac251
+from collections import OrderedDict, defaultdict
 
 import torch
 from six import add_metaclass
