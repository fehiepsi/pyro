from __future__ import absolute_import, division, print_function

import json
import logging
import signal
import threading
import warnings
from collections import OrderedDict

import six
import torch
import torch.multiprocessing as mp
from six.moves import queue

import pyro
import pyro.ops.stats as stats
from pyro.infer import TracePosterior
from pyro.infer.abstract_infer import Marginals
from pyro.infer.mcmc.logger import initialize_logger, DIAGNOSTIC_MSG, TqdmHandler, ProgressBar
import pyro.poutine as poutine
from pyro.util import optional

MAX_SEED = 2**32 - 1


def logger_thread(log_queue, warmup_steps, num_samples, num_chains, disable_progbar=False):
    """
    Logging thread that asynchronously consumes logging events from `log_queue`,
    and handles them appropriately.
    """
    progress_bars = ProgressBar(warmup_steps, num_samples, disable=disable_progbar, num_bars=num_chains)
    logger = logging.getLogger(__name__)
    logger.propagate = False
    logger.addHandler(TqdmHandler())
    num_samples = [0] * num_chains
    try:
        while True:
            try:
                record = log_queue.get(timeout=1)
            except queue.Empty:
                continue
            if record is None:
                break
            metadata, msg = record.getMessage().split("]", 1)
            _, msg_type, logger_id = metadata[1:].split()
            if msg_type == DIAGNOSTIC_MSG:
                pbar_pos = int(logger_id.split(":")[-1])
                num_samples[pbar_pos] += 1
                if num_samples[pbar_pos] == warmup_steps:
                    progress_bars.set_description("Sample [{}]".format(pbar_pos + 1), pos=pbar_pos)
                diagnostics = json.loads(msg, object_pairs_hook=OrderedDict)
                progress_bars.set_postfix(diagnostics, pos=pbar_pos)
                progress_bars.update(pos=pbar_pos)
            else:
                logger.handle(record)
    finally:
        progress_bars.close()


class _Worker(object):
    def __init__(self, chain_id, result_queue, log_queue, event,
                 kernel, num_samples, warmup_steps=0,
                 args=None, kwargs=None):
        self.chain_id = chain_id
        self.trace_gen = _SingleSampler(kernel, num_samples=num_samples, warmup_steps=warmup_steps,
                                        disable_progbar=True)
        self.args = args if args is not None else []
        self.kwargs = kwargs if kwargs is not None else {}
        self.rng_seed = (torch.initial_seed() + chain_id) % MAX_SEED
        self.log_queue = log_queue
        self.result_queue = result_queue
        self.default_tensor_type = torch.Tensor().type()
        self.event = event

    def run(self):
        pyro.set_rng_seed(self.rng_seed)
        torch.set_default_tensor_type(self.default_tensor_type)
        # XXX we clone CUDA tensor args to resolve the issue "Invalid device pointer"
        # at https://github.com/pytorch/pytorch/issues/10375
        args = [arg.clone().detach() if (torch.is_tensor(arg) and arg.is_cuda) else arg for arg in self.args]
        kwargs = self.kwargs
        kwargs["logger_id"] = "CHAIN:{}".format(self.chain_id)
        kwargs["log_queue"] = self.log_queue
        try:
            for sample in self.trace_gen._traces(*args, **kwargs):
                self.result_queue.put_nowait((self.chain_id, sample))
                self.event.wait()
                self.event.clear()
            self.result_queue.put_nowait((self.chain_id, None))
        except Exception as e:
            self.trace_gen.logger.exception(e)
            self.result_queue.put_nowait((self.chain_id, e))


class _ParallelSampler(TracePosterior):
    """
    Parallel runner class for running MCMC chains in parallel. This uses the
    `torch.multiprocessing` module (itself a light wrapper over the python
    `multiprocessing` module) to spin up parallel workers.
    """
    def __init__(self, kernel, num_samples, warmup_steps, num_chains, mp_context, disable_progbar):
        super(_ParallelSampler, self).__init__()
        self.kernel = kernel
        self.warmup_steps = warmup_steps
        self.num_chains = num_chains
        self.workers = []
        self.ctx = mp
        if mp_context:
            if six.PY2:
                raise ValueError("multiprocessing.get_context() is "
                                 "not supported in Python 2.")
            self.ctx = mp.get_context(mp_context)
        self.result_queue = self.ctx.Queue()
        self.log_queue = self.ctx.Queue()
        self.logger = initialize_logger(logging.getLogger("pyro.infer.mcmc"),
                                        "MAIN", log_queue=self.log_queue)
        self.num_samples = num_samples
        self.log_thread = threading.Thread(target=logger_thread,
                                           args=(self.log_queue, self.warmup_steps, self.num_samples,
                                                 self.num_chains, disable_progbar))
        self.log_thread.daemon = True
        self.log_thread.start()
        self.events = [self.ctx.Event() for i in range(num_chains)]

    def init_workers(self, *args, **kwargs):
        self.workers = []
        for i in range(self.num_chains):
            worker = _Worker(i, self.result_queue, self.log_queue, self.events[i], self.kernel,
                             self.num_samples, self.warmup_steps, args, kwargs)
            worker.daemon = True
            self.workers.append(self.ctx.Process(name=str(i), target=worker.run))

    def terminate(self):
        if self.log_thread.is_alive():
            self.log_queue.put_nowait(None)
            self.log_thread.join(timeout=1)
        for w in self.workers:
            if w.is_alive():
                w.terminate()

    def _traces(self, *args, **kwargs):
        # Ignore sigint in worker processes; they will be shut down
        # when the main process terminates.
        sigint_handler = signal.signal(signal.SIGINT, signal.SIG_IGN)
        self.init_workers(*args, **kwargs)
        # restore original handler
        signal.signal(signal.SIGINT, sigint_handler)
        active_workers = self.num_chains
        try:
            for w in self.workers:
                w.start()
            while active_workers:
                try:
                    chain_id, val = self.result_queue.get(timeout=5)
                    self.events[chain_id].set()
                except queue.Empty:
                    continue
                if isinstance(val, Exception):
                    # Exception trace is already logged by worker.
                    raise val
                if val is not None:
                    yield val[0], val[1], chain_id
                else:
                    active_workers -= 1
        finally:
            self.terminate()


class _SingleSampler(TracePosterior):
    """
    Single process runner class optimized for the case `num_chains=1`.
    """
    def __init__(self, kernel, num_samples, warmup_steps, disable_progbar):
        self.kernel = kernel
        self.warmup_steps = warmup_steps
        self.num_samples = num_samples
        self.logger = None
        self.disable_progbar = disable_progbar
        super(_SingleSampler, self).__init__()

    def _gen_samples(self, num_samples, init_params):
        params = init_params
        for _ in range(num_samples):
            params = self.kernel.sample(params)
            diagnostics = json.dumps(self.kernel.diagnostics())
            self.logger.info(diagnostics, extra={"msg_type": DIAGNOSTIC_MSG})
            yield params

    # TODO: Refactor so that this class directly has access to the trace generator
    # and transforms needed to do this wrapping. Note that only unconstrained parameters
    # are passed to `MCMCKernel` classes.
    def _trace_wrap(self, z, *args, **kwargs):
        for name, transform in self.kernel.transforms.items():
            z[name] = transform.inv(z[name])
        z_trace = self.kernel._prototype_trace
        for name, value in z.items():
            z_trace.nodes[name]["value"] = value
        trace_poutine = poutine.trace(poutine.replay(self.kernel.model, z_trace))
        trace_poutine(*args, **kwargs)
        return trace_poutine.trace

    def _traces(self, *args, **kwargs):
        logger_id = kwargs.pop("logger_id", "")
        log_queue = kwargs.pop("log_queue", None)
        self.logger = logging.getLogger("pyro.infer.mcmc")
        is_multiprocessing = log_queue is not None
        progress_bar = None
        if not is_multiprocessing:
            progress_bar = ProgressBar(self.warmup_steps, self.num_samples, disable=self.disable_progbar)
        self.logger = initialize_logger(self.logger, logger_id, progress_bar, log_queue)
        self.kernel.setup(self.warmup_steps, *args, **kwargs)
        params = self.kernel.initial_params
        with optional(progress_bar, not is_multiprocessing):
            for params in self._gen_samples(self.warmup_steps, params):
                continue
            if progress_bar:
                progress_bar.set_description("Sample")
            for params in self._gen_samples(self.num_samples, params):
<<<<<<< HEAD
                yield (self._trace_wrap(params, *args, **kwargs), 1.0)
=======
                trace = self._trace_wrap(params, *args, **kwargs)
                yield (trace, 1.0)
>>>>>>> 0435582a
        self.kernel.cleanup()

    # Note that only unconstrained parameters are passed to `MCMCKernel` classes.
    def _trace_wrap(self, z, *args, **kwargs):
        for name, transform in self.kernel.transforms.items():
            z[name] = transform.inv(z[name])
        z_trace = self.kernel._prototype_trace
        for name, value in z.items():
            z_trace.nodes[name]["value"] = value
        trace_poutine = poutine.trace(poutine.replay(self.kernel.model, z_trace))
        trace_poutine(*args, **kwargs)
        return trace_poutine.trace


class MCMC(TracePosterior):
    """
    Wrapper class for Markov Chain Monte Carlo algorithms. Specific MCMC algorithms
    are TraceKernel instances and need to be supplied as a ``kernel`` argument
    to the constructor.

    .. note:: The case of `num_chains > 1` uses python multiprocessing to
        run parallel chains in multiple processes. This goes with the usual
        caveats around multiprocessing in python, e.g. the model used to
        initialize the ``kernel`` must be serializable via `pickle`, and the
        performance / constraints will be platform dependent (e.g. only
        the "spawn" context is available in Windows). This has also not
        been extensively tested on the Windows platform.

    :param kernel: An instance of the ``TraceKernel`` class, which when
        given an execution trace returns another sample trace from the target
        (posterior) distribution.
    :param int num_samples: The number of samples that need to be generated,
        excluding the samples discarded during the warmup phase.
    :param int warmup_steps: Number of warmup iterations. The samples generated
        during the warmup phase are discarded. If not provided, default is
        half of `num_samples`.
    :param int num_chains: Number of MCMC chains to run in parallel. Depending on
        whether `num_chains` is 1 or more than 1, this class internally dispatches
        to either `_SingleSampler` or `_ParallelSampler`.
    :param str mp_context: Multiprocessing context to use when `num_chains > 1`.
        Only applicable for Python 3.5 and above. Use `mp_context="spawn"` for
        CUDA.
    :param bool disable_progbar: Disable progress bar and diagnostics update.
    """
    def __init__(self, kernel, num_samples, warmup_steps=None,
                 num_chains=1, mp_context=None, disable_progbar=False):
        self.warmup_steps = num_samples if warmup_steps is None else warmup_steps  # Stan
        self.num_samples = num_samples
        if num_chains > 1:
            # verify num_chains is compatible with available CPU.
            available_cpu = max(mp.cpu_count() - 1, 1)  # reserving 1 for the main process.
            if num_chains > available_cpu:
                warnings.warn("num_chains={} is more than available_cpu={}. "
                              "Resetting number of chains to available CPU count."
                              .format(num_chains, available_cpu))
                num_chains = available_cpu
        if num_chains > 1:
            self.sampler = _ParallelSampler(kernel, num_samples, self.warmup_steps,
                                            num_chains, mp_context, disable_progbar)
        else:
            self.sampler = _SingleSampler(kernel, num_samples, self.warmup_steps, disable_progbar)
        super(MCMC, self).__init__(num_chains=num_chains)

    def _traces(self, *args, **kwargs):
<<<<<<< HEAD
        for values in self.sampler._traces(*args, **kwargs):
            yield values
=======
        for sample in self.sampler._traces(*args, **kwargs):
            yield sample
>>>>>>> 0435582a

    def marginal(self, sites=None):
        """
        Marginalizes latent sites from the sampler.

        :param list sites: optional list of sites for which we need to generate
            the marginal distribution.
        :returns: A :class:`MCMCMarginals` class instance.
        :rtype: :class:`MCMCMarginals`.
        """
        return MCMCMarginals(self, sites)


class MCMCMarginals(Marginals):
    def diagnostics(self):
        """
        Gets some diagnostics statistics such as effective sample size and
        split Gelman-Rubin from the sampler.
        """
        if self._diagnostics:
            return self._diagnostics
        support = self.support()
        for site in self.sites:
            site_support = support[site]
            if self._trace_posterior.num_chains == 1:
                site_support = site_support.unsqueeze(0)
            site_stats = OrderedDict()
            try:
                site_stats["n_eff"] = stats.effective_sample_size(site_support)
            except NotImplementedError:
                site_stats["n_eff"] = torch.full(site_support.shape[2:], float("nan"),
                                                 dtype=site_support.dtype, device=site_support.device)
            site_stats["r_hat"] = stats.split_gelman_rubin(site_support)
            self._diagnostics[site] = site_stats
        return self._diagnostics<|MERGE_RESOLUTION|>--- conflicted
+++ resolved
@@ -216,24 +216,9 @@
             if progress_bar:
                 progress_bar.set_description("Sample")
             for params in self._gen_samples(self.num_samples, params):
-<<<<<<< HEAD
-                yield (self._trace_wrap(params, *args, **kwargs), 1.0)
-=======
                 trace = self._trace_wrap(params, *args, **kwargs)
                 yield (trace, 1.0)
->>>>>>> 0435582a
         self.kernel.cleanup()
-
-    # Note that only unconstrained parameters are passed to `MCMCKernel` classes.
-    def _trace_wrap(self, z, *args, **kwargs):
-        for name, transform in self.kernel.transforms.items():
-            z[name] = transform.inv(z[name])
-        z_trace = self.kernel._prototype_trace
-        for name, value in z.items():
-            z_trace.nodes[name]["value"] = value
-        trace_poutine = poutine.trace(poutine.replay(self.kernel.model, z_trace))
-        trace_poutine(*args, **kwargs)
-        return trace_poutine.trace
 
 
 class MCMC(TracePosterior):
@@ -286,13 +271,8 @@
         super(MCMC, self).__init__(num_chains=num_chains)
 
     def _traces(self, *args, **kwargs):
-<<<<<<< HEAD
-        for values in self.sampler._traces(*args, **kwargs):
-            yield values
-=======
         for sample in self.sampler._traces(*args, **kwargs):
             yield sample
->>>>>>> 0435582a
 
     def marginal(self, sites=None):
         """
