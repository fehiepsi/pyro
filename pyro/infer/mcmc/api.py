--- conflicted
+++ resolved
@@ -63,18 +63,11 @@
 
 class _Worker(object):
     def __init__(self, chain_id, result_queue, log_queue, event,
-<<<<<<< HEAD
-                 kernel, num_samples, warmup_steps, initial_params, hook=None):
-        self.chain_id = chain_id
-        self.kernel = kernel
-        self.kernel.initial_params = initial_params
-=======
                  kernel, num_samples, warmup_steps, initial_params=None, hook=None):
         self.chain_id = chain_id
         self.kernel = kernel
         if initial_params is not None:
             self.kernel.initial_params = initial_params
->>>>>>> 006b0bb9
         self.num_samples = num_samples
         self.warmup_steps = warmup_steps
         self.rng_seed = (torch.initial_seed() + chain_id) % MAX_SEED
@@ -139,16 +132,10 @@
     Single process runner class optimized for the case `num_chains=1`.
     """
 
-<<<<<<< HEAD
-    def __init__(self, kernel, num_samples, warmup_steps, initial_params, disable_progbar, hook=None):
-        self.kernel = kernel
-        self.kernel.initial_params = initial_params
-=======
     def __init__(self, kernel, num_samples, warmup_steps, disable_progbar, initial_params=None, hook=None):
         self.kernel = kernel
         if initial_params is not None:
             self.kernel.initial_params = initial_params
->>>>>>> 006b0bb9
         self.warmup_steps = warmup_steps
         self.num_samples = num_samples
         self.logger = None
@@ -173,13 +160,8 @@
     `torch.multiprocessing` module (itself a light wrapper over the python
     `multiprocessing` module) to spin up parallel workers.
     """
-<<<<<<< HEAD
-    def __init__(self, kernel, num_samples, warmup_steps, initial_params, num_chains,
-                 mp_context, disable_progbar):
-=======
     def __init__(self, kernel, num_samples, warmup_steps, num_chains, mp_context,
                  disable_progbar, initial_params=None, hook=None):
->>>>>>> 006b0bb9
         self.kernel = kernel
         self.warmup_steps = warmup_steps
         self.num_chains = num_chains
@@ -209,11 +191,7 @@
         for i in range(self.num_chains):
             init_params = {k: v[i] for k, v in self.initial_params.items()}
             worker = _Worker(i, self.result_queue, self.log_queue, self.events[i], self.kernel,
-<<<<<<< HEAD
-                             self.num_samples, self.warmup_steps, init_params)
-=======
                              self.num_samples, self.warmup_steps, initial_params=init_params, hook=self.hook)
->>>>>>> 006b0bb9
             worker.daemon = True
             self.workers.append(self.ctx.Process(name=str(i), target=worker.run,
                                                  args=args, kwargs=kwargs))
@@ -291,13 +269,8 @@
         CUDA.
     :param bool disable_progbar: Disable progress bar and diagnostics update.
     """
-<<<<<<< HEAD
-    def __init__(self, kernel, initial_params, num_samples, warmup_steps=None,
-                 num_chains=1, mp_context=None, disable_progbar=False):
-=======
     def __init__(self, kernel, num_samples, warmup_steps=None, initial_params=None,
                  num_chains=1, hook_fn=None, mp_context=None, disable_progbar=False):
->>>>>>> 006b0bb9
         self.warmup_steps = num_samples if warmup_steps is None else warmup_steps  # Stan
         self.num_samples = num_samples
         self.kernel = kernel
@@ -328,19 +301,11 @@
         self.num_chains = num_chains
 
         if num_chains > 1:
-<<<<<<< HEAD
-            self.sampler = _MultiSampler(kernel, num_samples, self.warmup_steps, initial_params,
-                                         num_chains, mp_context, disable_progbar)
-        else:
-            self.sampler = _UnarySampler(kernel, num_samples, self.warmup_steps, initial_params,
-                                         disable_progbar)
-=======
             self.sampler = _MultiSampler(kernel, num_samples, self.warmup_steps, num_chains, mp_context,
                                          disable_progbar, initial_params=initial_params, hook=hook_fn)
         else:
             self.sampler = _UnarySampler(kernel, num_samples, self.warmup_steps, disable_progbar,
                                          initial_params=initial_params, hook=hook_fn)
->>>>>>> 006b0bb9
 
     def run(self, *args, **kwargs):
         z_acc = defaultdict(lambda: [[] for _ in range(self.num_chains)])
