--- conflicted
+++ resolved
@@ -7,13 +7,7 @@
 
 import pyro
 import pyro.distributions as dist
-<<<<<<< HEAD
 from pyro.distributions.util import logsumexp
-from pyro.ops.integrator import single_step_velocity_verlet
-from pyro.util import torch_isnan, optional
-
-=======
->>>>>>> d354b538
 from pyro.infer.mcmc.hmc import HMC
 from pyro.ops.integrator import single_step_velocity_verlet
 from pyro.util import optional, torch_isnan
