# Copyright (c) 2017-2019 Uber Technologies, Inc.
# SPDX-License-Identifier: Apache-2.0

import math
from collections import OrderedDict

import torch

import pyro
import pyro.distributions as dist
from pyro.distributions.util import scalar_like
from pyro.distributions.testing.fakes import NonreparameterizedNormal

from pyro.infer.autoguide import init_to_uniform
from pyro.infer.mcmc.adaptation import WarmupAdapter
from pyro.infer.mcmc.mcmc_kernel import MCMCKernel
from pyro.infer.mcmc.util import initialize_model
from pyro.ops.integrator import potential_grad, velocity_verlet
from pyro.util import optional, torch_isnan


class HMC(MCMCKernel):
    r"""
    Simple Hamiltonian Monte Carlo kernel, where ``step_size`` and ``num_steps``
    need to be explicitly specified by the user.

    **References**

    [1] `MCMC Using Hamiltonian Dynamics`,
    Radford M. Neal

    :param model: Python callable containing Pyro primitives.
    :param potential_fn: Python callable calculating potential energy with input
        is a dict of real support parameters.
    :param float step_size: Determines the size of a single step taken by the
        verlet integrator while computing the trajectory using Hamiltonian
        dynamics. If not specified, it will be set to 1.
    :param float trajectory_length: Length of a MCMC trajectory. If not
        specified, it will be set to ``step_size x num_steps``. In case
        ``num_steps`` is not specified, it will be set to :math:`2\pi`.
    :param int num_steps: The number of discrete steps over which to simulate
        Hamiltonian dynamics. The state at the end of the trajectory is
        returned as the proposal. This value is always equal to
        ``int(trajectory_length / step_size)``.
    :param bool adapt_step_size: A flag to decide if we want to adapt step_size
        during warm-up phase using Dual Averaging scheme.
    :param bool adapt_mass_matrix: A flag to decide if we want to adapt mass
        matrix during warm-up phase using Welford scheme.
    :param bool full_mass: A flag to decide if mass matrix is dense or diagonal.
    :param dict transforms: Optional dictionary that specifies a transform
        for a sample site with constrained support to unconstrained space. The
        transform should be invertible, and implement `log_abs_det_jacobian`.
        If not specified and the model has sites with constrained support,
        automatic transformations will be applied, as specified in
        :mod:`torch.distributions.constraint_registry`.
    :param int max_plate_nesting: Optional bound on max number of nested
        :func:`pyro.plate` contexts. This is required if model contains
        discrete sample sites that can be enumerated over in parallel.
    :param bool jit_compile: Optional parameter denoting whether to use
        the PyTorch JIT to trace the log density computation, and use this
        optimized executable trace in the integrator.
    :param dict jit_options: A dictionary contains optional arguments for
        :func:`torch.jit.trace` function.
    :param bool ignore_jit_warnings: Flag to ignore warnings from the JIT
        tracer when ``jit_compile=True``. Default is False.
    :param float target_accept_prob: Increasing this value will lead to a smaller
        step size, hence the sampling will be slower and more robust. Default to 0.8.
    :param callable init_strategy: A per-site initialization function.
        See :ref:`autoguide-initialization` section for available functions.

    .. note:: Internally, the mass matrix will be ordered according to the order
        of the names of latent variables, not the order of their appearance in
        the model.

    Example:

        >>> true_coefs = torch.tensor([1., 2., 3.])
        >>> data = torch.randn(2000, 3)
        >>> dim = 3
        >>> labels = dist.Bernoulli(logits=(true_coefs * data).sum(-1)).sample()
        >>>
        >>> def model(data):
        ...     coefs_mean = torch.zeros(dim)
        ...     coefs = pyro.sample('beta', dist.Normal(coefs_mean, torch.ones(3)))
        ...     y = pyro.sample('y', dist.Bernoulli(logits=(coefs * data).sum(-1)), obs=labels)
        ...     return y
        >>>
        >>> hmc_kernel = HMC(model, step_size=0.0855, num_steps=4)
        >>> mcmc = MCMC(hmc_kernel, num_samples=500, warmup_steps=100)
        >>> mcmc.run(data)
        >>> mcmc.get_samples()['beta'].mean(0)  # doctest: +SKIP
        tensor([ 0.9819,  1.9258,  2.9737])
    """

    def __init__(self,
                 model=None,
                 potential_fn=None,
                 step_size=1,
                 trajectory_length=None,
                 num_steps=None,
                 adapt_step_size=True,
                 adapt_mass_matrix=True,
                 full_mass=False,
                 transforms=None,
                 max_plate_nesting=None,
                 jit_compile=False,
                 jit_options=None,
                 ignore_jit_warnings=False,
                 target_accept_prob=0.8,
                 init_strategy=init_to_uniform):
        if not ((model is None) ^ (potential_fn is None)):
            raise ValueError("Only one of `model` or `potential_fn` must be specified.")
        # NB: deprecating args - model, transforms
        self.model = model
        self.transforms = transforms
        self._max_plate_nesting = max_plate_nesting
        self._jit_compile = jit_compile
        self._jit_options = jit_options
        self._ignore_jit_warnings = ignore_jit_warnings
        self._init_strategy = init_strategy

        self.potential_fn = potential_fn
        if trajectory_length is not None:
            self.trajectory_length = trajectory_length
        elif num_steps is not None:
            self.trajectory_length = step_size * num_steps
        else:
            self.trajectory_length = 2 * math.pi  # from Stan
        # The following parameter is used in find_reasonable_step_size method.
        # In NUTS paper, this threshold is set to a fixed log(0.5).
        # After https://github.com/stan-dev/stan/pull/356, it is set to a fixed log(0.8).
        self._direction_threshold = math.log(0.8)  # from Stan
        self._max_sliced_energy = 1000
        self._reset()
        self._adapter = WarmupAdapter(step_size,
                                      adapt_step_size=adapt_step_size,
                                      adapt_mass_matrix=adapt_mass_matrix,
                                      target_accept_prob=target_accept_prob,
                                      dense_mass=full_mass)
        super().__init__()

    def _kinetic_energy(self, r_unscaled):
        energy = 0.
        for site_names, value in r_unscaled.items():
            energy = energy + value.dot(value)
        return 0.5 * energy

    def _reset(self):
        self._t = 0
        self._accept_cnt = 0
        self._mean_accept_prob = 0.
        self._divergences = []
        self._prototype_trace = None
        self._initial_params = None
        self._z_last = None
        self._potential_energy_last = None
        self._z_grads_last = None
        self._warmup_steps = None

    def _find_reasonable_step_size(self, z):
        step_size = self.step_size

        # We are going to find a step_size which make accept_prob (Metropolis correction)
        # near the target_accept_prob. If accept_prob:=exp(-delta_energy) is small,
        # then we have to decrease step_size; otherwise, increase step_size.
        potential_energy = self.potential_fn(z)
        r, r_unscaled = self._sample_r(name="r_presample_0")
        energy_current = self._kinetic_energy(r_unscaled) + potential_energy
        # This is required so as to avoid issues with autograd when model
        # contains transforms with cache_size > 0 (https://github.com/pyro-ppl/pyro/issues/2292)
        z = {k: v.clone() for k, v in z.items()}
        z_new, r_new, z_grads_new, potential_energy_new = velocity_verlet(
            z, r, self.potential_fn, self.mass_matrix_adapter.kinetic_grad, step_size)
        r_new_unscaled = self.mass_matrix_adapter.unscale(r_new)
        energy_new = self._kinetic_energy(r_new_unscaled) + potential_energy_new
        delta_energy = energy_new - energy_current
        # direction=1 means keep increasing step_size, otherwise decreasing step_size.
        # Note that the direction is -1 if delta_energy is `NaN` which may be the
        # case for a diverging trajectory (e.g. in the case of evaluating log prob
        # of a value simulated using a large step size for a constrained sample site).
        direction = 1 if self._direction_threshold < -delta_energy else -1

        # define scale for step_size: 2 for increasing, 1/2 for decreasing
        step_size_scale = 2 ** direction
        direction_new = direction
        # keep scale step_size until accept_prob crosses its target
        # TODO: make thresholds for too small step_size or too large step_size
        t = 0
        while direction_new == direction:
            t += 1
            step_size = step_size_scale * step_size
            r, r_unscaled = self._sample_r(name="r_presample_{}".format(t))
            energy_current = self._kinetic_energy(r_unscaled) + potential_energy
            z_new, r_new, z_grads_new, potential_energy_new = velocity_verlet(
                z, r, self.potential_fn, self.mass_matrix_adapter.kinetic_grad, step_size)
            r_new_unscaled = self.mass_matrix_adapter.unscale(r_new)
            energy_new = self._kinetic_energy(r_new_unscaled) + potential_energy_new
            delta_energy = energy_new - energy_current
            direction_new = 1 if self._direction_threshold < -delta_energy else -1
        return step_size

    def _sample_r(self, name):
        r_unscaled = {}
        options = {"dtype": self._potential_energy_last.dtype,
                   "device": self._potential_energy_last.device}
        for site_names, size in self.mass_matrix_adapter.mass_matrix_size.items():
<<<<<<< HEAD
=======
            # we want to sample from Normal distribution using `sample` method rather than
            # `rsample` method because the former is a bit faster
>>>>>>> cce69417
            r_unscaled[site_names] = pyro.sample(
                "{}_{}".format(name, site_names),
                NonreparameterizedNormal(torch.zeros(size, **options), torch.ones(size, **options)))

        r = self.mass_matrix_adapter.scale(r_unscaled, r_prototype=self.initial_params)
        return r, r_unscaled

    @property
    def mass_matrix_adapter(self):
        return self._adapter.mass_matrix_adapter

    @mass_matrix_adapter.setter
    def mass_matrix_adapter(self, value):
        self._adapter.mass_matrix_adapter = value

    @property
    def inverse_mass_matrix(self):
        return self.mass_matrix_adapter.inverse_mass_matrix

    @property
    def step_size(self):
        return self._adapter.step_size

    @property
    def num_steps(self):
        return max(1, int(self.trajectory_length / self.step_size))

    @property
    def initial_params(self):
        return self._initial_params

    @initial_params.setter
    def initial_params(self, params):
        self._initial_params = params

    def _initialize_model_properties(self, model_args, model_kwargs):
        init_params, potential_fn, transforms, trace = initialize_model(
            self.model,
            model_args,
            model_kwargs,
            transforms=self.transforms,
            max_plate_nesting=self._max_plate_nesting,
            jit_compile=self._jit_compile,
            jit_options=self._jit_options,
            skip_jit_warnings=self._ignore_jit_warnings,
            init_strategy=self._init_strategy,
            initial_params=self._initial_params,
        )
        self.potential_fn = potential_fn
        self.transforms = transforms
        self._initial_params = init_params
        self._prototype_trace = trace

    def _initialize_adapter(self):
        if self._adapter.dense_mass is False:
            dense_sites_list = []
        elif self._adapter.dense_mass is True:
            dense_sites_list = [tuple(sorted(self.initial_params))]
        else:
            msg = "full_mass should be a list of tuples of site names."
            dense_sites_list = self._adapter.dense_mass
            assert isinstance(dense_sites_list, list), msg
            for dense_sites in dense_sites_list:
                assert dense_sites and isinstance(dense_sites, tuple), msg
                for name in dense_sites:
                    assert isinstance(name, str) and name in self.initial_params, msg
        dense_sites_set = set().union(*dense_sites_list)
        diag_sites = tuple(sorted([name for name in self.initial_params
                                   if name not in dense_sites_set]))
        assert len(diag_sites) + sum([len(sites) for sites in dense_sites_list]) == len(self.initial_params), \
            "Site names specified in full_mass are duplicated."

        mass_matrix_shape = {}
        for dense_sites in dense_sites_list:
            size = sum([self.initial_params[site].numel() for site in dense_sites])
            mass_matrix_shape[dense_sites] = (size, size)

        if diag_sites:
            size = sum([self.initial_params[site].numel() for site in diag_sites])
            mass_matrix_shape[diag_sites] = (size,)

        options = {"dtype": self._potential_energy_last.dtype,
                   "device": self._potential_energy_last.device}
        self._adapter.configure(self._warmup_steps,
                                mass_matrix_shape=mass_matrix_shape,
                                find_reasonable_step_size_fn=self._find_reasonable_step_size,
                                options=options)

        if self._adapter.adapt_step_size:
            self._adapter.reset_step_size_adaptation(self._initial_params)

    def setup(self, warmup_steps, *args, **kwargs):
        self._warmup_steps = warmup_steps
        if self.model is not None:
            self._initialize_model_properties(args, kwargs)
        if self.initial_params:
            z = {k: v.detach() for k, v in self.initial_params.items()}
            z_grads, potential_energy = potential_grad(self.potential_fn, z)
        else:
            z_grads, potential_energy = {}, self.potential_fn(self.initial_params)
        self._cache(self.initial_params, potential_energy, z_grads)
        if self.initial_params:
            self._initialize_adapter()

    def cleanup(self):
        self._reset()

    def _cache(self, z, potential_energy, z_grads=None):
        self._z_last = z
        self._potential_energy_last = potential_energy
        self._z_grads_last = z_grads

    def clear_cache(self):
        self._z_last = None
        self._potential_energy_last = None
        self._z_grads_last = None

    def _fetch_from_cache(self):
        return self._z_last, self._potential_energy_last, self._z_grads_last

    def sample(self, params):
        z, potential_energy, z_grads = self._fetch_from_cache()
        # recompute PE when cache is cleared
        if z is None:
            z = params
            z_grads, potential_energy = potential_grad(self.potential_fn, z)
            self._cache(z, potential_energy, z_grads)
        # return early if no sample sites
        elif len(z) == 0:
            self._t += 1
            self._mean_accept_prob = 1.
            if self._t > self._warmup_steps:
                self._accept_cnt += 1
            return params
        r, r_unscaled = self._sample_r(name="r_t={}".format(self._t))
        energy_current = self._kinetic_energy(r_unscaled) + potential_energy

        # Temporarily disable distributions args checking as
        # NaNs are expected during step size adaptation
        with optional(pyro.validation_enabled(False), self._t < self._warmup_steps):
            z_new, r_new, z_grads_new, potential_energy_new = velocity_verlet(
                z, r, self.potential_fn, self.mass_matrix_adapter.kinetic_grad,
                self.step_size, self.num_steps, z_grads=z_grads)
            # apply Metropolis correction.
            r_new_unscaled = self.mass_matrix_adapter.unscale(r_new)
            energy_proposal = self._kinetic_energy(r_new_unscaled) + potential_energy_new
        delta_energy = energy_proposal - energy_current
        # handle the NaN case which may be the case for a diverging trajectory
        # when using a large step size.
        delta_energy = scalar_like(delta_energy, float("inf")) if torch_isnan(delta_energy) else delta_energy
        if delta_energy > self._max_sliced_energy and self._t >= self._warmup_steps:
            self._divergences.append(self._t - self._warmup_steps)

        accept_prob = (-delta_energy).exp().clamp(max=1.)
        rand = pyro.sample("rand_t={}".format(self._t), dist.Uniform(scalar_like(accept_prob, 0.),
                                                                     scalar_like(accept_prob, 1.)))
        accepted = False
        if rand < accept_prob:
            accepted = True
            z = z_new
            z_grads = z_grads_new
            self._cache(z, potential_energy_new, z_grads)

        self._t += 1
        if self._t > self._warmup_steps:
            n = self._t - self._warmup_steps
            if accepted:
                self._accept_cnt += 1
        else:
            n = self._t
            self._adapter.step(self._t, z, accept_prob, z_grads)

        self._mean_accept_prob += (accept_prob.item() - self._mean_accept_prob) / n
        return z.copy()

    def logging(self):
        return OrderedDict([
            ("step size", "{:.2e}".format(self.step_size)),
            ("acc. prob", "{:.3f}".format(self._mean_accept_prob))
        ])

    def diagnostics(self):
        return {"divergences": self._divergences,
                "acceptance rate": self._accept_cnt / (self._t - self._warmup_steps)}<|MERGE_RESOLUTION|>--- conflicted
+++ resolved
@@ -204,11 +204,8 @@
         options = {"dtype": self._potential_energy_last.dtype,
                    "device": self._potential_energy_last.device}
         for site_names, size in self.mass_matrix_adapter.mass_matrix_size.items():
-<<<<<<< HEAD
-=======
             # we want to sample from Normal distribution using `sample` method rather than
             # `rsample` method because the former is a bit faster
->>>>>>> cce69417
             r_unscaled[site_names] = pyro.sample(
                 "{}_{}".format(name, site_names),
                 NonreparameterizedNormal(torch.zeros(size, **options), torch.ones(size, **options)))
