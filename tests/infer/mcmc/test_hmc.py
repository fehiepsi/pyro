from __future__ import absolute_import, division, print_function

import logging
import os
from collections import namedtuple

import pytest
import torch

import pyro
import pyro.distributions as dist
from pyro.infer.mcmc import NUTS
from pyro.infer.mcmc.hmc import HMC
from pyro.infer.mcmc.api import MCMC
from tests.common import assert_equal

logger = logging.getLogger(__name__)


def mark_jit(*args, **kwargs):
    jit_markers = kwargs.pop("marks", [])
    jit_markers += [
        pytest.mark.skipif('CI' in os.environ,
                           reason='to reduce running time on CI')
    ]
    kwargs["marks"] = jit_markers
    return pytest.param(*args, **kwargs)


def jit_idfn(param):
    return "JIT={}".format(param)


class GaussianChain(object):

    def __init__(self, dim, chain_len, num_obs):
        self.dim = dim
        self.chain_len = chain_len
        self.num_obs = num_obs
        self.loc_0 = torch.zeros(self.dim)
        self.lambda_prec = torch.ones(self.dim)

    def model(self, data):
        loc = self.loc_0
        lambda_prec = self.lambda_prec
        for i in range(1, self.chain_len + 1):
            loc = pyro.sample('loc_{}'.format(i),
                              dist.Normal(loc=loc, scale=lambda_prec))
        pyro.sample('obs', dist.Normal(loc, lambda_prec), obs=data)

    @property
    def data(self):
        return torch.ones(self.num_obs, self.dim)

    def id_fn(self):
        return 'dim={}_chain-len={}_num_obs={}'.format(self.dim, self.chain_len, self.num_obs)


def rmse(t1, t2):
    return (t1 - t2).pow(2).mean().sqrt()


T = namedtuple('TestExample', [
    'fixture',
    'num_samples',
    'warmup_steps',
    'hmc_params',
    'expected_means',
    'expected_precs',
    'mean_tol',
    'std_tol'])

TEST_CASES = [
    T(
        GaussianChain(dim=10, chain_len=3, num_obs=1),
        num_samples=800,
        warmup_steps=200,
        hmc_params={'step_size': 0.5,
                    'num_steps': 4},
        expected_means=[0.25, 0.50, 0.75],
        expected_precs=[1.33, 1, 1.33],
        mean_tol=0.08,
        std_tol=0.08,
    ),
    T(
        GaussianChain(dim=10, chain_len=4, num_obs=1),
        num_samples=1600,
        warmup_steps=300,
        hmc_params={'step_size': 0.46,
                    'num_steps': 5},
        expected_means=[0.20, 0.40, 0.60, 0.80],
        expected_precs=[1.25, 0.83, 0.83, 1.25],
        mean_tol=0.08,
        std_tol=0.08,
    ),
    T(
        GaussianChain(dim=5, chain_len=2, num_obs=100),
        num_samples=2000,
        warmup_steps=1000,
        hmc_params={'num_steps': 15, 'step_size': 0.7},
        expected_means=[0.5, 1.0],
        expected_precs=[2.0, 100],
        mean_tol=0.08,
        std_tol=0.08,
    ),
    T(
        GaussianChain(dim=5, chain_len=9, num_obs=1),
        num_samples=3000,
        warmup_steps=500,
        hmc_params={'step_size': 0.2,
                    'num_steps': 15},
        expected_means=[0.10, 0.20, 0.30, 0.40, 0.50, 0.60, 0.70, 0.80, 0.90],
        expected_precs=[1.11, 0.63, 0.48, 0.42, 0.4, 0.42, 0.48, 0.63, 1.11],
        mean_tol=0.11,
        std_tol=0.11,
    )
]

TEST_IDS = [t[0].id_fn() if type(t).__name__ == 'TestExample'
            else t[0][0].id_fn() for t in TEST_CASES]


@pytest.mark.parametrize(
    'fixture, num_samples, warmup_steps, hmc_params, expected_means, expected_precs, mean_tol, std_tol',
    TEST_CASES,
    ids=TEST_IDS)
@pytest.mark.skip(reason='Slow test (https://github.com/pytorch/pytorch/issues/12190)')
@pytest.mark.disable_validation()
def test_hmc_conjugate_gaussian(fixture,
                                num_samples,
                                warmup_steps,
                                hmc_params,
                                expected_means,
                                expected_precs,
                                mean_tol,
                                std_tol):
    pyro.get_param_store().clear()
    hmc_kernel = HMC(fixture.model, **hmc_params)
    samples = MCMC(hmc_kernel, num_samples, warmup_steps).run(fixture.data)
    for i in range(1, fixture.chain_len + 1):
        param_name = 'loc_' + str(i)
        marginal = samples[param_name]
        latent_loc = marginal.mean(0)
        latent_std = marginal.var(0).sqrt()
        expected_mean = torch.ones(fixture.dim) * expected_means[i - 1]
        expected_std = 1 / torch.sqrt(torch.ones(fixture.dim) * expected_precs[i - 1])

        # Actual vs expected posterior means for the latents
        logger.debug('Posterior mean (actual) - {}'.format(param_name))
        logger.debug(latent_loc)
        logger.debug('Posterior mean (expected) - {}'.format(param_name))
        logger.debug(expected_mean)
        assert_equal(rmse(latent_loc, expected_mean).item(), 0.0, prec=mean_tol)

        # Actual vs expected posterior precisions for the latents
        logger.debug('Posterior std (actual) - {}'.format(param_name))
        logger.debug(latent_std)
        logger.debug('Posterior std (expected) - {}'.format(param_name))
        logger.debug(expected_std)
        assert_equal(rmse(latent_std, expected_std).item(), 0.0, prec=std_tol)


@pytest.mark.parametrize(
    "step_size, trajectory_length, num_steps, adapt_step_size, adapt_mass_matrix, full_mass",
    [
        (0.0855, None, 4, False, False, False),
        (0.0855, None, 4, False, True, False),
        (None, 1, None, True, False, False),
        (None, 1, None, True, True, False),
        (None, 1, None, True, True, True),
    ]
)
def test_logistic_regression(step_size, trajectory_length, num_steps,
                             adapt_step_size, adapt_mass_matrix, full_mass):
    dim = 3
    data = torch.randn(2000, dim)
    true_coefs = torch.arange(1., dim + 1.)
    labels = dist.Bernoulli(logits=(true_coefs * data).sum(-1)).sample()

    def model(data):
        coefs_mean = pyro.param('coefs_mean', torch.zeros(dim))
        coefs = pyro.sample('beta', dist.Normal(coefs_mean, torch.ones(dim)))
        y = pyro.sample('y', dist.Bernoulli(logits=(coefs * data).sum(-1)), obs=labels)
        return y

    hmc_kernel = HMC(model, step_size=step_size, trajectory_length=trajectory_length,
                     num_steps=num_steps, adapt_step_size=adapt_step_size,
                     adapt_mass_matrix=adapt_mass_matrix, full_mass=full_mass)
    mcmc_run = MCMC(hmc_kernel, num_samples=500, warmup_steps=100, disable_progbar=True).run(data)
    samples = mcmc_run['beta']
    assert_equal(rmse(true_coefs, samples.mean(0)).item(), 0.0, prec=0.1)


@pytest.mark.parametrize("jit", [False, mark_jit(True)], ids=jit_idfn)
def test_dirichlet_categorical(jit):
    def model(data):
        concentration = torch.tensor([1.0, 1.0, 1.0])
        p_latent = pyro.sample('p_latent', dist.Dirichlet(concentration))
        pyro.sample("obs", dist.Categorical(p_latent), obs=data)
        return p_latent

    true_probs = torch.tensor([0.1, 0.6, 0.3])
    data = dist.Categorical(true_probs).sample(sample_shape=(torch.Size((2000,))))
    hmc_kernel = HMC(model, trajectory_length=1, jit_compile=jit, ignore_jit_warnings=True)
    samples = MCMC(hmc_kernel, num_samples=200, warmup_steps=100).run(data)
    assert_equal(samples['p_latent'].mean(0), true_probs, prec=0.02)


@pytest.mark.parametrize("jit", [False, mark_jit(True)], ids=jit_idfn)
def test_beta_bernoulli(jit):
    def model(data):
        alpha = torch.tensor([1.1, 1.1])
        beta = torch.tensor([1.1, 1.1])
        p_latent = pyro.sample('p_latent', dist.Beta(alpha, beta))
        with pyro.plate("data", data.shape[0], dim=-2):
            pyro.sample('obs', dist.Bernoulli(p_latent), obs=data)
        return p_latent

    true_probs = torch.tensor([0.9, 0.1])
    data = dist.Bernoulli(true_probs).sample(sample_shape=(torch.Size((1000,))))
    hmc_kernel = HMC(model, trajectory_length=1, max_plate_nesting=2,
                     jit_compile=jit, ignore_jit_warnings=True)
    samples = MCMC(hmc_kernel, num_samples=800, warmup_steps=500).run(data)
    assert_equal(samples['p_latent'].mean(0), true_probs, prec=0.05)


def test_gamma_normal():
    def model(data):
        rate = torch.tensor([1.0, 1.0])
        concentration = torch.tensor([1.0, 1.0])
        p_latent = pyro.sample('p_latent', dist.Gamma(rate, concentration))
        pyro.sample("obs", dist.Normal(3, p_latent), obs=data)
        return p_latent

    true_std = torch.tensor([0.5, 2])
    data = dist.Normal(3, true_std).sample(sample_shape=(torch.Size((2000,))))
    hmc_kernel = HMC(model, trajectory_length=1, step_size=0.03, adapt_step_size=False,
                     jit_compile=True, ignore_jit_warnings=True)
    samples = MCMC(hmc_kernel, num_samples=200, warmup_steps=200).run(data)
    assert_equal(samples['p_latent'].mean(0), true_std, prec=0.05)


@pytest.mark.parametrize("jit", [False, mark_jit(True)], ids=jit_idfn)
def test_bernoulli_latent_model(jit):
    def model(data):
        y_prob = pyro.sample("y_prob", dist.Beta(1.0, 1.0))
        y = pyro.sample("y", dist.Bernoulli(y_prob))
        with pyro.plate("data", data.shape[0]):
            z = pyro.sample("z", dist.Bernoulli(0.65 * y + 0.1))
            pyro.sample("obs", dist.Normal(2. * z, 1.), obs=data)
        pyro.sample("nuisance", dist.Bernoulli(0.3))

    N = 2000
    y_prob = torch.tensor(0.3)
    y = dist.Bernoulli(y_prob).sample(torch.Size((N,)))
    z = dist.Bernoulli(0.65 * y + 0.1).sample()
    data = dist.Normal(2. * z, 1.0).sample()
    hmc_kernel = HMC(model, trajectory_length=1, max_plate_nesting=1,
                     jit_compile=jit, ignore_jit_warnings=True)
    samples = MCMC(hmc_kernel, num_samples=600, warmup_steps=200).run(data)
    assert_equal(samples['y_prob'].mean(0), y_prob, prec=0.06)


@pytest.mark.parametrize("kernel", [HMC, NUTS])
@pytest.mark.parametrize("jit", [False, mark_jit(True)], ids=jit_idfn)
def test_unnormalized_normal(kernel, jit):
    true_mean, true_std = torch.tensor(5.), torch.tensor(1.)
    init_params = {"z": torch.tensor(0.)}

    def potential_energy(params):
        return 0.5 * torch.sum(((params["z"] - true_mean) / true_std) ** 2)

<<<<<<< HEAD
    hmc_kernel = HMC(model=None, potential_fn=potential_fn, jit_compile=jit,
                     ignore_jit_warnings=True)
    hmc_kernel.initial_params = {"z": torch.tensor(0.)}
    samples = MCMC(hmc_kernel, num_samples=4000, warmup_steps=500).run()
    assert_equal(torch.mean(samples['z']), true_mean, prec=0.1)
    assert_equal(torch.std(samples['z']), true_std, prec=0.1)
=======
    potential_fn = potential_energy if not jit else torch.jit.trace(potential_energy, init_params)
    hmc_kernel = kernel(model=None, potential_fn=potential_fn)

    samples = init_params
    warmup_steps = 400
    hmc_kernel.initial_params = samples
    hmc_kernel.setup(warmup_steps)

    for i in range(warmup_steps):
        samples = hmc_kernel(samples)

    posterior = []
    for i in range(2000):
        hmc_kernel.clear_cache()
        samples = hmc_kernel(samples)
        posterior.append(samples)

    posterior = torch.stack([sample["z"] for sample in posterior])
    assert_equal(torch.mean(posterior), true_mean, prec=0.1)
    assert_equal(torch.std(posterior), true_std, prec=0.1)
>>>>>>> 29bd73f4
<|MERGE_RESOLUTION|>--- conflicted
+++ resolved
@@ -270,14 +270,6 @@
     def potential_energy(params):
         return 0.5 * torch.sum(((params["z"] - true_mean) / true_std) ** 2)
 
-<<<<<<< HEAD
-    hmc_kernel = HMC(model=None, potential_fn=potential_fn, jit_compile=jit,
-                     ignore_jit_warnings=True)
-    hmc_kernel.initial_params = {"z": torch.tensor(0.)}
-    samples = MCMC(hmc_kernel, num_samples=4000, warmup_steps=500).run()
-    assert_equal(torch.mean(samples['z']), true_mean, prec=0.1)
-    assert_equal(torch.std(samples['z']), true_std, prec=0.1)
-=======
     potential_fn = potential_energy if not jit else torch.jit.trace(potential_energy, init_params)
     hmc_kernel = kernel(model=None, potential_fn=potential_fn)
 
@@ -297,5 +289,4 @@
 
     posterior = torch.stack([sample["z"] for sample in posterior])
     assert_equal(torch.mean(posterior), true_mean, prec=0.1)
-    assert_equal(torch.std(posterior), true_std, prec=0.1)
->>>>>>> 29bd73f4
+    assert_equal(torch.std(posterior), true_std, prec=0.1)